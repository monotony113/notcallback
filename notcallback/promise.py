--- conflicted
+++ resolved
@@ -24,21 +24,6 @@
 
 from collections import deque
 from inspect import isgenerator
-<<<<<<< HEAD
-from typing import Any, Tuple
-
-from .base import FULFILLED, PENDING, REJECTED, PromiseState
-from .exceptions import (PromiseException, PromisePending, PromiseRejection,
-                         PromiseWarning)
-from .utils import _CachedGeneratorFunc, as_generator_func
-
-try:
-    from .async_ import with_async_addons
-except Exception:
-    def with_async_addons(cls):
-        return cls
-
-=======
 from typing import Any, Generator, Tuple
 
 from .base import FULFILLED, PENDING, REJECTED, PromiseState
@@ -46,7 +31,6 @@
                          PromiseWarning, StopEarly)
 from .utils import _CachedGeneratorFunc, as_generator_func
 
->>>>>>> aded8448
 
 def _passthrough(value):
     return value
@@ -58,10 +42,6 @@
     raise PromiseRejection(exc)
 
 
-<<<<<<< HEAD
-@with_async_addons
-=======
->>>>>>> aded8448
 class Promise:
     def __init__(self, executor, *, named=None):
         self._state: PromiseState = PENDING
@@ -226,12 +206,6 @@
         return promise
 
     @classmethod
-<<<<<<< HEAD
-    def _multi_successors_executor(cls, promises):
-        def executor(resolve, reject):
-            for p in promises:
-                yield from p._successor_executor()
-=======
     def _make_multi_executor(cls, promises):
         def executor(resolve, reject):
             for p in promises:
@@ -239,21 +213,11 @@
                     yield from p._successor_executor()
                 except StopEarly:
                     raise StopIteration
->>>>>>> aded8448
         return executor
 
     @classmethod
     def all(cls, *promises) -> Promise:
         fulfillments = {}
-<<<<<<< HEAD
-        promise = Promise(cls._multi_successors_executor(promises))
-
-        def resolver(settled: Promise):
-            if promise._state is not PENDING:
-                yield from promise._run_resolvers()
-            if settled._state is REJECTED:
-                yield from promise._reject(settled._value)
-=======
         promise = cls(cls._make_multi_executor(promises), named='all')
 
         def resolver(settled: cls):
@@ -262,15 +226,11 @@
             if settled._state is REJECTED:
                 yield from promise._reject(settled._value)
                 raise StopEarly
->>>>>>> aded8448
             fulfillments[settled] = settled._value
             if len(fulfillments) == len(promises):
                 results = [fulfillments[p] for p in promises]
                 yield from promise._resolve(results)
-<<<<<<< HEAD
-=======
                 raise StopEarly
->>>>>>> aded8448
 
         for p in promises:
             p._add_resolver(resolver)
@@ -278,14 +238,6 @@
 
     @classmethod
     def race(cls, *promises):
-<<<<<<< HEAD
-        promise = Promise(cls._multi_successors_executor(promises))
-
-        def resolver(settled: Promise):
-            if promise._state is not PENDING:
-                yield from promise._run_resolvers()
-            yield from promise._adopt(settled)
-=======
         promise = cls(cls._make_multi_executor(promises), named='race')
 
         def resolver(settled: cls):
@@ -293,7 +245,6 @@
                 return
             yield from promise._adopt(settled)
             raise StopEarly
->>>>>>> aded8448
 
         for p in promises:
             p._add_resolver(resolver)
@@ -385,13 +336,6 @@
                 return (yield from this._resolve(value))
             return (yield from this._reject(value))
 
-<<<<<<< HEAD
-    def __await__(self):
-        raise NotImplementedError()
-
-    def awaitable(self):
-        raise NotImplementedError()
-=======
     def _not_async(self, *args, **kwargs):
         raise NotImplementedError(
             '%s is not async-compatible.\n'
@@ -405,5 +349,4 @@
     __anext__ = _not_async
     asend = _not_async
     athrow = _not_async
-    aclose = _not_async
->>>>>>> aded8448
+    aclose = _not_async