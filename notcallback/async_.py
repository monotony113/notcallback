# MIT License
#
# Copyright (c) 2020 Tony Wu <tony[dot]wu(at)nyu[dot]edu>
#
# Permission is hereby granted, free of charge, to any person obtaining a copy
# of this software and associated documentation files (the "Software"), to deal
# in the Software without restriction, including without limitation the rights
# to use, copy, modify, merge, publish, distribute, sublicense, and/or sell
# copies of the Software, and to permit persons to whom the Software is
# furnished to do so, subject to the following conditions:
#
# The above copyright notice and this permission notice shall be included in all
# copies or substantial portions of the Software.
#
# THE SOFTWARE IS PROVIDED "AS IS", WITHOUT WARRANTY OF ANY KIND, EXPRESS OR
# IMPLIED, INCLUDING BUT NOT LIMITED TO THE WARRANTIES OF MERCHANTABILITY,
# FITNESS FOR A PARTICULAR PURPOSE AND NONINFRINGEMENT. IN NO EVENT SHALL THE
# AUTHORS OR COPYRIGHT HOLDERS BE LIABLE FOR ANY CLAIM, DAMAGES OR OTHER
# LIABILITY, WHETHER IN AN ACTION OF CONTRACT, TORT OR OTHERWISE, ARISING FROM,
# OUT OF OR IN CONNECTION WITH THE SOFTWARE OR THE USE OR OTHER DEALINGS IN THE
# SOFTWARE.

from __future__ import annotations

import asyncio
from typing import Any

<<<<<<< HEAD
from .exceptions import PromiseRejection


def with_async_addons(cls):
    def _as_async(item):
=======
from .exceptions import PromiseRejection, PromiseWarning, StopEarly
from .promise import Promise as BasePromise


class Promise(BasePromise):
    @classmethod
    def _ensure_future(cls, item):
>>>>>>> aded8448
        try:
            return asyncio.ensure_future(item)
        except TypeError:
            future = asyncio.Future()
            future.set_result(item)
            return future

    async def awaitable(self) -> Any:
        for i in self:
<<<<<<< HEAD
            yield from _as_async(i)
=======
            try:
                await self._ensure_future(i)
            except asyncio.CancelledError:
                break
            except Exception as e:
                self.throw(e)
>>>>>>> aded8448
        if self.is_fulfilled:
            return self._value
        elif self.is_rejected:
            reason = self.value
            if isinstance(reason, BaseException):
                raise reason
            raise PromiseRejection(reason)
<<<<<<< HEAD

    async def awaitable(self) -> Any:
        return await self

    cls.__await__ = __await__
    cls.awaitable = awaitable

    return cls
=======
        return

    @classmethod
    async def _async_cancellable(cls, promise, futures):
        try:
            return await promise
        except StopEarly:
            for f in futures:
                f.cancel()

    @classmethod
    def _make_concurrent_executor(cls, this: Promise, promises):
        def executor(resolve, reject):
            futures = []
            futures[:] = [asyncio.ensure_future(cls._async_cancellable(p, futures)) for p in promises]
            awaitables = asyncio.as_completed(futures)
            yield from awaitables
        return executor

    @classmethod
    def _dispatch_aggregate_methods(cls, func, *promises, concurrently=False):
        promise = func(*promises)
        if not concurrently:
            return promise
        promise._prepare(cls._make_concurrent_executor(promise, promises))
        return promise

    @classmethod
    def all(cls, *args, **kwargs):
        return cls._dispatch_aggregate_methods(super().all, *args, **kwargs)

    @classmethod
    def race(cls, *args, **kwargs):
        return cls._dispatch_aggregate_methods(super().race, *args, **kwargs)

    async def _dispatch_async_gen_method(self, func, *args, **kwargs):
        try:
            item = self._dispatch_gen_method(func, *args, **kwargs)
        except StopIteration:
            raise StopAsyncIteration()
        try:
            future = asyncio.ensure_future(item)
        except TypeError:
            return item
        try:
            return await self.asend(await future)
        except (GeneratorExit, StopAsyncIteration, PromiseWarning):
            raise
        except Exception as e:
            return await self.athrow(e)

    def __await__(self):
        return self.awaitable().__await__()

    def __aiter__(self):
        return self

    async def __anext__(self):
        return await self._dispatch_async_gen_method(self._exec.__next__)

    async def asend(self, val):
        return await self._dispatch_async_gen_method(self._exec.send, val)

    async def athrow(self, typ, val=None, tb=None):
        return await self._dispatch_async_gen_method(self._exec.throw, typ, val, tb)

    async def aclose(self):
        try:
            i = await self.athrow(GeneratorExit)
            while True:
                try:
                    await asyncio.ensure_future(i)
                except TypeError:
                    raise RuntimeError('Generator cannot yield non-awaitables during exit.')
                i = await self.__anext__()
        except (GeneratorExit, StopAsyncIteration):
            pass
        else:
            raise RuntimeError('Generator ignored GeneratorExit')
>>>>>>> aded8448
<|MERGE_RESOLUTION|>--- conflicted
+++ resolved
@@ -23,23 +23,17 @@
 from __future__ import annotations
 
 import asyncio
+import warnings
 from typing import Any
 
-<<<<<<< HEAD
-from .exceptions import PromiseRejection
-
-
-def with_async_addons(cls):
-    def _as_async(item):
-=======
-from .exceptions import PromiseRejection, PromiseWarning, StopEarly
+from .exceptions import AsyncPromiseWarning, PromiseRejection, PromiseWarning, StopEarly
 from .promise import Promise as BasePromise
+from .utils import one_line_warning_format
 
 
 class Promise(BasePromise):
     @classmethod
     def _ensure_future(cls, item):
->>>>>>> aded8448
         try:
             return asyncio.ensure_future(item)
         except TypeError:
@@ -49,16 +43,12 @@
 
     async def awaitable(self) -> Any:
         for i in self:
-<<<<<<< HEAD
-            yield from _as_async(i)
-=======
             try:
                 await self._ensure_future(i)
             except asyncio.CancelledError:
                 break
             except Exception as e:
                 self.throw(e)
->>>>>>> aded8448
         if self.is_fulfilled:
             return self._value
         elif self.is_rejected:
@@ -66,17 +56,11 @@
             if isinstance(reason, BaseException):
                 raise reason
             raise PromiseRejection(reason)
-<<<<<<< HEAD
-
-    async def awaitable(self) -> Any:
-        return await self
-
-    cls.__await__ = __await__
-    cls.awaitable = awaitable
-
-    return cls
-=======
-        return
+        with one_line_warning_format():
+            warnings.warn(AsyncPromiseWarning(
+                'Future is done but promise was not settled:\n%s'
+                % self.__str__(),
+            ))
 
     @classmethod
     async def _async_cancellable(cls, promise, futures):
@@ -154,5 +138,4 @@
         except (GeneratorExit, StopAsyncIteration):
             pass
         else:
-            raise RuntimeError('Generator ignored GeneratorExit')
->>>>>>> aded8448
+            raise RuntimeError('Generator ignored GeneratorExit')